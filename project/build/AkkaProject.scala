--- conflicted
+++ resolved
@@ -19,13 +19,7 @@
   val scalaCompileSettings =
     Seq("-deprecation",
         "-Xmigration",
-<<<<<<< HEAD
-        //"-Xcheckinit", //Only use occasionally, should never be used for production jars
-        "-optimise",
-        "-Xwarninit",
-=======
         //"-optimise",
->>>>>>> 8c24a985
         "-encoding", "utf8")
 
   val javaCompileSettings = Seq("-Xlint:unchecked")
