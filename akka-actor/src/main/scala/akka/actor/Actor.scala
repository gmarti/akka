--- conflicted
+++ resolved
@@ -178,7 +178,6 @@
    *   val actor = actorOf(classOf[MyActor]).start()
    * </pre>
    */
-<<<<<<< HEAD
   def actorOf(clazz: Class[_ <: Actor]): ActorRef = actorOf(clazz, new UUID().toString)
 
   /**
@@ -208,17 +207,6 @@
           Actor.TIMEOUT, None, ActorType.ScalaActor)
     }
   }
-=======
-  def actorOf(clazz: Class[_ <: Actor]): ActorRef = new LocalActorRef(() => {
-    import ReflectiveAccess.{ createInstance, noParams, noArgs }
-    createInstance[Actor](clazz.asInstanceOf[Class[_]], noParams, noArgs).getOrElse(
-      throw new ActorInitializationException(
-        "Could not instantiate Actor" +
-        "\nMake sure Actor is NOT defined inside a class/trait," +
-        "\nif so put it outside the class/trait, f.e. in a companion object," +
-        "\nOR try to change: 'actorOf[MyActor]' to 'actorOf(new MyActor)'."))
-  })
->>>>>>> 9706d17a
 
   /**
    * Creates an ActorRef out of the Actor. Allows you to pass in a factory function
@@ -239,7 +227,6 @@
    *   val actor = actorOf(new MyActor).start()
    * </pre>
    */
-<<<<<<< HEAD
   def actorOf(factory: => Actor): ActorRef = actorOf(factory, new UUID().toString)
 
   /**
@@ -275,9 +262,6 @@
    * JAVA API
    */
   def actorOf(creator: Creator[Actor]): ActorRef = actorOf(creator, new UUID().toString)
-=======
-  def actorOf(factory: => Actor): ActorRef = new LocalActorRef(() => factory)
->>>>>>> 9706d17a
 
   /**
    * Creates an ActorRef out of the Actor. Allows you to pass in a factory (Creator<Actor>)
@@ -287,14 +271,10 @@
    * This function should <b>NOT</b> be used for remote actors.
    * JAVA API
    */
-<<<<<<< HEAD
   def actorOf(creator: Creator[Actor], address: String): ActorRef = {
     Address.validate(address)
     new LocalActorRef(() => creator.create, address)
   }
-=======
-  def actorOf(creator: Creator[Actor]): ActorRef = new LocalActorRef(() => creator.create)
->>>>>>> 9706d17a
 
   /**
    * Use to spawn out a block of code in an event-driven actor. Will shut actor down when
