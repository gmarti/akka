/**
 * Copyright (C) 2009-2012 Typesafe Inc. <http://www.typesafe.com>
 */

package akka.cluster

import akka.actor._
import akka.actor.Status._
import akka.remote._
import akka.routing._
import akka.event.Logging
import akka.dispatch.Await
import akka.pattern.ask
import akka.util._
import akka.util.duration._
import akka.ConfigurationException
import java.util.concurrent.atomic.{ AtomicReference, AtomicBoolean }
import java.util.concurrent.TimeUnit._
import java.util.concurrent.TimeoutException
import akka.jsr166y.ThreadLocalRandom
import java.lang.management.ManagementFactory
import java.io.Closeable
import javax.management._
import scala.collection.immutable.{ Map, SortedSet }
import scala.annotation.tailrec
import com.google.protobuf.ByteString
import akka.util.internal.HashedWheelTimer
import akka.dispatch.MonitorableThreadFactory
import MemberStatus._

/**
 * Interface for membership change listener.
 */
trait MembershipChangeListener {
  def notify(members: SortedSet[Member]): Unit
}

/**
 * Interface for meta data change listener.
 */
trait MetaDataChangeListener {
  def notify(meta: Map[String, Array[Byte]]): Unit
}

/**
 * Base trait for all cluster messages. All ClusterMessage's are serializable.
 *
 * FIXME Protobuf all ClusterMessages
 */
sealed trait ClusterMessage extends Serializable

/**
 * Cluster commands sent by the USER.
 */
object ClusterUserAction {

  /**
   * Command to join the cluster. Sent when a node (reprsesented by 'address')
   * wants to join another node (the receiver).
   */
  case class Join(address: Address) extends ClusterMessage

  /**
   * Command to leave the cluster.
   */
  case class Leave(address: Address) extends ClusterMessage

  /**
   * Command to mark node as temporary down.
   */
  case class Down(address: Address) extends ClusterMessage

  /**
   * Command to remove a node from the cluster immediately.
   */
  case class Remove(address: Address) extends ClusterMessage
}

/**
 * Cluster commands sent by the LEADER.
 */
object ClusterLeaderAction {

  /**
   * Command to mark a node to be removed from the cluster immediately.
   * Can only be sent by the leader.
   */
  private[akka] case class Exit(address: Address) extends ClusterMessage
}

/**
 * Represents the address and the current status of a cluster member node.
 *
 */
class Member(val address: Address, val status: MemberStatus) extends ClusterMessage {
  override def hashCode = address.##
  override def equals(other: Any) = Member.unapply(this) == Member.unapply(other)
  override def toString = "Member(address = %s, status = %s)" format (address, status)
  def copy(address: Address = this.address, status: MemberStatus = this.status): Member = new Member(address, status)
}

/**
 * Factory and Utility module for Member instances.
 */
object Member {

  /**
   * Sort Address by host and port
   */
  implicit val addressOrdering: Ordering[Address] = Ordering.fromLessThan[Address] { (a, b) ⇒
    if (a.host != b.host) a.host.getOrElse("").compareTo(b.host.getOrElse("")) < 0
    else if (a.port != b.port) a.port.getOrElse(0) < b.port.getOrElse(0)
    else false
  }

  implicit val ordering: Ordering[Member] = new Ordering[Member] {
    def compare(x: Member, y: Member) = addressOrdering.compare(x.address, y.address)
  }

  def apply(address: Address, status: MemberStatus): Member = new Member(address, status)

  def unapply(other: Any) = other match {
    case m: Member ⇒ Some(m.address)
    case _         ⇒ None
  }

  /**
   * Picks the Member with the highest "priority" MemberStatus.
   */
  def highestPriorityOf(m1: Member, m2: Member): Member = (m1.status, m2.status) match {
    case (Removed, _)       ⇒ m1
    case (_, Removed)       ⇒ m2
    case (Down, _)          ⇒ m1
    case (_, Down)          ⇒ m2
    case (Exiting, _)       ⇒ m1
    case (_, Exiting)       ⇒ m2
    case (Leaving, _)       ⇒ m1
    case (_, Leaving)       ⇒ m2
    case (Up, Joining)      ⇒ m1
    case (Joining, Up)      ⇒ m2
    case (Joining, Joining) ⇒ m1
    case (Up, Up)           ⇒ m1
  }
}

/**
 * Envelope adding a sender address to the gossip.
 */
case class GossipEnvelope(from: Address, gossip: Gossip) extends ClusterMessage

/**
 * Defines the current status of a cluster member node
 *
 * Can be one of: Joining, Up, Leaving, Exiting and Down.
 */
sealed trait MemberStatus extends ClusterMessage {
  /**
   * Using the same notion for 'unavailable' as 'non-convergence': DOWN and REMOVED.
   */
  def isUnavailable: Boolean = this == Down || this == Removed
}

object MemberStatus {
  case object Joining extends MemberStatus
  case object Up extends MemberStatus
  case object Leaving extends MemberStatus
  case object Exiting extends MemberStatus
  case object Down extends MemberStatus
  case object Removed extends MemberStatus
}

/**
 * Represents the overview of the cluster, holds the cluster convergence table and set with unreachable nodes.
 */
case class GossipOverview(
  seen: Map[Address, VectorClock] = Map.empty[Address, VectorClock],
  unreachable: Set[Member] = Set.empty[Member]) {

  override def toString =
    "GossipOverview(seen = [" + seen.mkString(", ") +
      "], unreachable = [" + unreachable.mkString(", ") +
      "])"
}

object Gossip {
  val emptyMembers: SortedSet[Member] = SortedSet.empty
}

/**
 * Represents the state of the cluster; cluster ring membership, ring convergence, meta data -
 * all versioned by a vector clock.
 *
 * When a node is joining the Member, with status Joining, is added to `members`.
 * If the joining node was downed it is moved from `overview.unreachable` (status Down)
 * to `members` (status Joining). It cannot rejoin if not first downed.
 *
 * When convergence is reached the leader change status of `members` from Joining
 * to Up.
 *
 * When failure detector consider a node as unavailble it will be moved from
 * `members` to `overview.unreachable`.
 *
 * When a node is downed, either manually or automatically, its status is changed to Down.
 * It is also removed from `overview.seen` table.
 * The node will reside as Down in the `overview.unreachable` set until joining
 * again and it will then go through the normal joining procedure.
 *
 * When a Gossip is received the version (vector clock) is used to determine if the
 * received Gossip is newer or older than the current local Gossip. The received Gossip
 * and local Gossip is merged in case of conflicting version, i.e. vector clocks without
 * same history. When merged the seen table is cleared.
 *
 * TODO document leaving, exiting and removed when that is implemented
 *
 */
case class Gossip(
  overview: GossipOverview = GossipOverview(),
  members: SortedSet[Member], // sorted set of members with their status, sorted by address
  meta: Map[String, Array[Byte]] = Map.empty[String, Array[Byte]],
  version: VectorClock = VectorClock()) // vector clock version
  extends ClusterMessage // is a serializable cluster message
  with Versioned[Gossip] {

  // FIXME can be disabled as optimization
  assertInvariants
  private def assertInvariants: Unit = {
    val unreachableAndLive = members.intersect(overview.unreachable)
    if (unreachableAndLive.nonEmpty)
      throw new IllegalArgumentException("Same nodes in both members and unreachable is not allowed, got [%s]"
        format unreachableAndLive.mkString(", "))

    val allowedLiveMemberStatuses: Set[MemberStatus] = Set(Joining, Up, Leaving, Exiting)
    def hasNotAllowedLiveMemberStatus(m: Member) = !allowedLiveMemberStatuses.contains(m.status)
    if (members exists hasNotAllowedLiveMemberStatus)
      throw new IllegalArgumentException("Live members must have status [%s], got [%s]"
        format (allowedLiveMemberStatuses.mkString(", "),
          (members filter hasNotAllowedLiveMemberStatus).mkString(", ")))

    val seenButNotMember = overview.seen.keySet -- members.map(_.address) -- overview.unreachable.map(_.address)
    if (seenButNotMember.nonEmpty)
      throw new IllegalArgumentException("Nodes not part of cluster have marked the Gossip as seen, got [%s]"
        format seenButNotMember.mkString(", "))

  }

  /**
   * Increments the version for this 'Node'.
   */
  def :+(node: VectorClock.Node): Gossip = copy(version = version :+ node)

  def :+(member: Member): Gossip = {
    if (members contains member) this
    else this copy (members = members + member)
  }

  /**
   * Marks the gossip as seen by this node (address) by updating the address entry in the 'gossip.overview.seen'
   * Map with the VectorClock (version) for the new gossip.
   */
  def seen(address: Address): Gossip = {
    if (overview.seen.contains(address) && overview.seen(address) == version) this
    else this copy (overview = overview copy (seen = overview.seen + (address -> version)))
  }

  /**
   * Merges two Gossip instances including membership tables, meta-data tables and the VectorClock histories.
   */
  def merge(that: Gossip): Gossip = {
    import Member.ordering

    // 1. merge vector clocks
    val mergedVClock = this.version merge that.version

    // 2. merge meta-data
    val mergedMeta = this.meta ++ that.meta

    def pickHighestPriority(a: Seq[Member], b: Seq[Member]): Set[Member] = {
      // group all members by Address => Seq[Member]
      val groupedByAddress = (a ++ b).groupBy(_.address)
      // pick highest MemberStatus
      (Set.empty[Member] /: groupedByAddress) {
        case (acc, (_, members)) ⇒ acc + members.reduceLeft(Member.highestPriorityOf)
      }
    }

    // 3. merge unreachable by selecting the single Member with highest MemberStatus out of the Member groups
    val mergedUnreachable = pickHighestPriority(this.overview.unreachable.toSeq, that.overview.unreachable.toSeq)

    // 4. merge members by selecting the single Member with highest MemberStatus out of the Member groups,
    //    and exclude unreachable
    val mergedMembers = Gossip.emptyMembers ++ pickHighestPriority(this.members.toSeq, that.members.toSeq).
      filterNot(mergedUnreachable.contains)

    // 5. fresh seen table
    val mergedSeen = Map.empty[Address, VectorClock]

<<<<<<< HEAD
    Gossip(mergedOverview, mergedMembers, mergedMeta, mergedVClock)
        }
=======
    Gossip(GossipOverview(mergedSeen, mergedUnreachable), mergedMembers, mergedMeta, mergedVClock)
  }
>>>>>>> 567c25df

  override def toString =
    "Gossip(" +
      "overview = " + overview +
      ", members = [" + members.mkString(", ") +
      "], meta = [" + meta.mkString(", ") +
      "], version = " + version +
      ")"
}

/**
 * Sent at regular intervals for failure detection.
 */
case class Heartbeat(from: Address) extends ClusterMessage

/**
 * Manages routing of the different cluster commands.
 * Instantiated as a single instance for each Cluster - e.g. commands are serialized to Cluster message after message.
 */
private[akka] final class ClusterCommandDaemon(cluster: Cluster) extends Actor {
  import ClusterAction._

  val log = Logging(context.system, this)

  def receive = {
    case Join(address)   ⇒ cluster.joining(address)
    case Down(address)   ⇒ cluster.downing(address)
    case Leave(address)  ⇒ cluster.leaving(address)
    case Exit(address)   ⇒ cluster.exiting(address)
    case Remove(address) ⇒ cluster.removing(address)
  }

  override def unhandled(unknown: Any) = log.error("Illegal command [{}]", unknown)
}

/**
 * Pooled and routed with N number of configurable instances.
 * Concurrent access to Cluster.
 */
private[akka] final class ClusterGossipDaemon(cluster: Cluster) extends Actor {
  val log = Logging(context.system, this)

  def receive = {
    case Heartbeat(from)              ⇒ cluster.receiveHeartbeat(from)
    case GossipEnvelope(from, gossip) ⇒ cluster.receiveGossip(from, gossip)
  }

  override def unhandled(unknown: Any) = log.error("[/system/cluster/gossip] can not respond to messages - received [{}]", unknown)
}

/**
 * Supervisor managing the different Cluster daemons.
 */
private[akka] final class ClusterDaemonSupervisor(cluster: Cluster) extends Actor {
  val log = Logging(context.system, this)

  private val commands = context.actorOf(Props(new ClusterCommandDaemon(cluster)), "commands")
  private val gossip = context.actorOf(
    Props(new ClusterGossipDaemon(cluster)).withRouter(
      RoundRobinRouter(cluster.clusterSettings.NrOfGossipDaemons)), "gossip")

  def receive = Actor.emptyBehavior

  override def unhandled(unknown: Any): Unit = log.error("[/system/cluster] can not respond to messages - received [{}]", unknown)
}

/**
 * Cluster Extension Id and factory for creating Cluster extension.
 * Example:
 * {{{
 *  if (Cluster(system).isLeader) { ... }
 * }}}
 */
object Cluster extends ExtensionId[Cluster] with ExtensionIdProvider {
  override def get(system: ActorSystem): Cluster = super.get(system)

  override def lookup = Cluster

  override def createExtension(system: ExtendedActorSystem): Cluster = {
    val clusterSettings = new ClusterSettings(system.settings.config, system.name)

    val failureDetector = clusterSettings.FailureDetectorImplementationClass match {
      case None ⇒ new AccrualFailureDetector(system, clusterSettings)
      case Some(fqcn) ⇒
        system.dynamicAccess.createInstanceFor[FailureDetector](
          fqcn, Seq((classOf[ActorSystem], system), (classOf[ClusterSettings], clusterSettings))) match {
            case Right(fd) ⇒ fd
            case Left(e)   ⇒ throw new ConfigurationException("Could not create custom failure detector [" + fqcn + "] due to:" + e.toString)
          }
    }

    new Cluster(system, failureDetector)
  }
}

/**
 * Interface for the cluster JMX MBean.
 */
trait ClusterNodeMBean {
  def getMemberStatus: String
  def getClusterStatus: String
  def getLeader: String

  def isSingleton: Boolean
  def isConvergence: Boolean
  def isAvailable: Boolean

  def join(address: String)
  def leave(address: String)
  def down(address: String)
  def remove(address: String)
}

/**
 * This module is responsible for Gossiping cluster information. The abstraction maintains the list of live
 * and dead members. Periodically i.e. every 1 second this module chooses a random member and initiates a round
 * of Gossip with it. Whenever it gets gossip updates it updates the Failure Detector with the liveness
 * information.
 * <p/>
 * During each of these runs the member initiates gossip exchange according to following rules (as defined in the
 * Cassandra documentation [http://wiki.apache.org/cassandra/ArchitectureGossip]:
 * <pre>
 *   1) Gossip to random live member (if any)
 *   2) Gossip to random unreachable member with certain probability depending on number of unreachable and live members
 *   3) If the member gossiped to at (1) was not deputy, or the number of live members is less than number of deputy list,
 *       gossip to random deputy with certain probability depending on number of unreachable, deputy and live members.
 * </pre>
 *
 * Example:
 * {{{
 *  if (Cluster(system).isLeader) { ... }
 * }}}
 */
class Cluster(system: ExtendedActorSystem, val failureDetector: FailureDetector) extends Extension { clusterNode ⇒

  /**
   * Represents the state for this Cluster. Implemented using optimistic lockless concurrency.
   * All state is represented by this immutable case class and managed by an AtomicReference.
   */
  private case class State(
    latestGossip: Gossip,
    memberMembershipChangeListeners: Set[MembershipChangeListener] = Set.empty[MembershipChangeListener])

  if (!system.provider.isInstanceOf[RemoteActorRefProvider])
    throw new ConfigurationException("ActorSystem[" + system + "] needs to have a 'RemoteActorRefProvider' enabled in the configuration")

  private val remote: RemoteActorRefProvider = system.provider.asInstanceOf[RemoteActorRefProvider]

  val remoteSettings = new RemoteSettings(system.settings.config, system.name)
  val clusterSettings = new ClusterSettings(system.settings.config, system.name)
  import clusterSettings._

  val selfAddress = remote.transport.address
  private val selfHeartbeat = Heartbeat(selfAddress)

  private val vclockNode = VectorClock.Node(selfAddress.toString)

  implicit private val defaultTimeout = Timeout(remoteSettings.RemoteSystemDaemonAckTimeout)

  private val nodeToJoin: Option[Address] = NodeToJoin filter (_ != selfAddress)

  private val serialization = remote.serialization

  private val isRunning = new AtomicBoolean(true)
  private val log = Logging(system, "Node")

  private val mBeanServer = ManagementFactory.getPlatformMBeanServer
  private val clusterMBeanName = new ObjectName("akka:type=Cluster")

  log.info("Cluster Node [{}] - is starting up...", selfAddress)

  // create supervisor for daemons under path "/system/cluster"
  private val clusterDaemons = {
    val createChild = CreateChild(Props(new ClusterDaemonSupervisor(this)), "cluster")
    Await.result(system.systemGuardian ? createChild, defaultTimeout.duration) match {
      case a: ActorRef  ⇒ a
      case e: Exception ⇒ throw e
    }
  }

  private val state = {
    val member = Member(selfAddress, Joining)
    val versionedGossip = Gossip(members = Gossip.emptyMembers + member) :+ vclockNode // add me as member and update my vector clock
    val seenVersionedGossip = versionedGossip seen selfAddress
    new AtomicReference[State](State(seenVersionedGossip))
  }

  // try to join the node defined in the 'akka.cluster.node-to-join' option
  autoJoin()

  // ========================================================
  // ===================== WORK DAEMONS =====================
  // ========================================================

  private val clusterScheduler: Scheduler with Closeable = {
    if (system.settings.SchedulerTickDuration > SchedulerTickDuration) {
      log.info("Using a dedicated scheduler for cluster. Default scheduler can be used if configured " +
        "with 'akka.scheduler.tick-duration' [{} ms] <=  'akka.cluster.scheduler.tick-duration' [{} ms].",
        system.settings.SchedulerTickDuration.toMillis, SchedulerTickDuration.toMillis)
      val threadFactory = system.threadFactory match {
        case tf: MonitorableThreadFactory ⇒ tf.copy(name = tf.name + "-cluster-scheduler")
        case tf                           ⇒ tf
      }
      val hwt = new HashedWheelTimer(log,
        threadFactory,
        SchedulerTickDuration, SchedulerTicksPerWheel)
      new DefaultScheduler(hwt, log, system.dispatcher)
    } else {
      // delegate to system.scheduler, but don't close
      val systemScheduler = system.scheduler
      new Scheduler with Closeable {
        // we are using system.scheduler, which we are not responsible for closing
        def close(): Unit = ()
        def schedule(initialDelay: Duration, frequency: Duration, receiver: ActorRef, message: Any): Cancellable =
          systemScheduler.schedule(initialDelay, frequency, receiver, message)
        def schedule(initialDelay: Duration, frequency: Duration)(f: ⇒ Unit): Cancellable =
          systemScheduler.schedule(initialDelay, frequency)(f)
        def schedule(initialDelay: Duration, frequency: Duration, runnable: Runnable): Cancellable =
          systemScheduler.schedule(initialDelay, frequency, runnable)
        def scheduleOnce(delay: Duration, runnable: Runnable): Cancellable =
          systemScheduler.scheduleOnce(delay, runnable)
        def scheduleOnce(delay: Duration, receiver: ActorRef, message: Any): Cancellable =
          systemScheduler.scheduleOnce(delay, receiver, message)
        def scheduleOnce(delay: Duration)(f: ⇒ Unit): Cancellable =
          systemScheduler.scheduleOnce(delay)(f)
      }
    }
  }

  // start periodic gossip to random nodes in cluster
  private val gossipTask = FixedRateTask(clusterScheduler, PeriodicTasksInitialDelay, GossipInterval) {
    gossip()
  }

  // start periodic heartbeat to all nodes in cluster
  private val heartbeatTask = FixedRateTask(clusterScheduler, PeriodicTasksInitialDelay, HeartbeatInterval) {
    heartbeat()
  }

  // start periodic cluster failure detector reaping (moving nodes condemned by the failure detector to unreachable list)
  private val failureDetectorReaperTask = FixedRateTask(clusterScheduler, PeriodicTasksInitialDelay, UnreachableNodesReaperInterval) {
    reapUnreachableMembers()
  }

  // start periodic leader action management (only applies for the current leader)
  private val leaderActionsTask = FixedRateTask(clusterScheduler, PeriodicTasksInitialDelay, LeaderActionsInterval) {
    leaderActions()
  }

  createMBean()

  system.registerOnTermination(shutdown())

  log.info("Cluster Node [{}] - has started up successfully", selfAddress)

  // ======================================================
  // ===================== PUBLIC API =====================
  // ======================================================

  def self: Member = {
    val gossip = latestGossip
    gossip.members
      .find(_.address == selfAddress)
      .getOrElse {
        gossip.overview.unreachable
          .find(_.address == selfAddress)
          .getOrElse(throw new IllegalStateException("Can't find 'this' Member [" + selfAddress + "] in the cluster membership ring or in the unreachable set"))
      }
  }

  /**
   * Latest gossip.
   */
  def latestGossip: Gossip = state.get.latestGossip

  /**
   * Member status for this node.
   */
  def status: MemberStatus = self.status

  /**
   * Is this node the leader?
   */
  def isLeader: Boolean = {
    val members = latestGossip.members
    members.nonEmpty && (selfAddress == members.head.address)
  }

  /**
   * Get the address of the current leader.
   */
  def leader: Address = latestGossip.members.head.address

  /**
   * Is this node a singleton cluster?
   */
  def isSingletonCluster: Boolean = isSingletonCluster(state.get)

  /**
   * Checks if we have a cluster convergence.
   *
   * @return Some(convergedGossip) if convergence have been reached and None if not
   */
  def convergence: Option[Gossip] = convergence(latestGossip)

  /**
   * Returns true if the node is UP or JOINING.
   */
  def isAvailable: Boolean = !isUnavailable(state.get)

  /**
   * Shuts down all connections to other members, the cluster daemon and the periodic gossip and cleanup tasks.
   *
   * INTERNAL API:
   *    Should not called by the user. The user can issue a LEAVE command which will tell the node
   *    to go through graceful handoff process LEAVE -> EXITING -> REMOVED -> SHUTDOWN.
   */
  private[akka] def shutdown(): Unit = {
    if (isRunning.compareAndSet(true, false)) {
<<<<<<< HEAD
      log.info("Cluster Node [{}] - Shutting down cluster node...", selfAddress)
      gossipCanceller.cancel()
      failureDetectorReaperCanceller.cancel()
      leaderActionsCanceller.cancel()
      system.stop(clusterDaemons)
=======
      log.info("Cluster Node [{}] - Shutting down cluster Node and cluster daemons...", selfAddress)

      // cancel the periodic tasks, note that otherwise they will be run when scheduler is shutdown
      gossipTask.cancel()
      heartbeatTask.cancel()
      failureDetectorReaperTask.cancel()
      leaderActionsTask.cancel()
      clusterScheduler.close()

      // FIXME isTerminated check can be removed when ticket #2221 is fixed
      // now it prevents logging if system is shutdown (or in progress of shutdown)
      if (!clusterDaemons.isTerminated)
        system.stop(clusterDaemons)

>>>>>>> 567c25df
      try {
        mBeanServer.unregisterMBean(clusterMBeanName)
      } catch {
        case e: InstanceNotFoundException ⇒ // ignore - we are running multiple cluster nodes in the same JVM (probably for testing)
      }
      log.info("Cluster Node [{}] - Cluster node successfully shut down", selfAddress)
    }
  }

  /**
   * Registers a listener to subscribe to cluster membership changes.
   */
  @tailrec
  final def registerListener(listener: MembershipChangeListener): Unit = {
    val localState = state.get
    val newListeners = localState.memberMembershipChangeListeners + listener
    val newState = localState copy (memberMembershipChangeListeners = newListeners)
    if (!state.compareAndSet(localState, newState)) registerListener(listener) // recur
  }

  /**
   * Unsubscribes to cluster membership changes.
   */
  @tailrec
  final def unregisterListener(listener: MembershipChangeListener): Unit = {
    val localState = state.get
    val newListeners = localState.memberMembershipChangeListeners - listener
    val newState = localState copy (memberMembershipChangeListeners = newListeners)
    if (!state.compareAndSet(localState, newState)) unregisterListener(listener) // recur
  }

  /**
   * Try to join this cluster node with the node specified by 'address'.
   * A 'Join(thisNodeAddress)' command is sent to the node to join.
   */
  def join(address: Address): Unit = {
    val connection = clusterCommandConnectionFor(address)
    val command = ClusterUserAction.Join(selfAddress)
    log.info("Cluster Node [{}] - Trying to send JOIN to [{}] through connection [{}]", selfAddress, address, connection)
    connection ! command
  }

  /**
   * Send command to issue state transition to LEAVING for the node specified by 'address'.
   */
  def leave(address: Address): Unit = {
    clusterCommandDaemon ! ClusterUserAction.Leave(address)
  }

  /**
   * Send command to DOWN the node specified by 'address'.
   */
  def down(address: Address): Unit = {
    clusterCommandDaemon ! ClusterUserAction.Down(address)
  }

  /**
   * Send command to REMOVE the node specified by 'address'.
   */
  def remove(address: Address): Unit = {
    clusterCommandDaemon ! ClusterUserAction.Remove(address)
  }

  // ========================================================
  // ===================== INTERNAL API =====================
  // ========================================================

  /**
   * State transition to JOINING.
   * New node joining.
   */
  @tailrec
  private[cluster] final def joining(node: Address): Unit = {
    log.info("Cluster Node [{}] - Node [{}] is JOINING", selfAddress, node)

    val localState = state.get
    val localGossip = localState.latestGossip
    val localMembers = localGossip.members
    val localUnreachable = localGossip.overview.unreachable

    val alreadyMember = localMembers.exists(_.address == node)
    val isUnreachable = localUnreachable.exists { m ⇒
      m.address == node && m.status != Down && m.status != Removed
    }

    if (!alreadyMember && !isUnreachable) {

      // remove the node from the 'unreachable' set in case it is a DOWN node that is rejoining cluster
      val newUnreachableMembers = localUnreachable filterNot { _.address == node }
      val newOverview = localGossip.overview copy (unreachable = newUnreachableMembers)

      val newMembers = localMembers + Member(node, Joining) // add joining node as Joining
      val newGossip = localGossip copy (overview = newOverview, members = newMembers)

      val versionedGossip = newGossip :+ vclockNode
      val seenVersionedGossip = versionedGossip seen selfAddress

      val newState = localState copy (latestGossip = seenVersionedGossip)

      if (!state.compareAndSet(localState, newState)) joining(node) // recur if we failed update
      else {
        // treat join as initial heartbeat, so that it becomes unavailable if nothing more happens
        if (node != selfAddress) failureDetector heartbeat node
        notifyMembershipChangeListeners(localState, newState)
      }
    }
  }

  /**
   * State transition to LEAVING.
   */
  @tailrec
  private[cluster] final def leaving(address: Address) {
    log.info("Cluster Node [{}] - Marking address [{}] as LEAVING", selfAddress, address)

    val localState = state.get
    val localGossip = localState.latestGossip
    val localMembers = localGossip.members

    val newMembers = localMembers + Member(address, Leaving) // mark node as LEAVING
    val newGossip = localGossip copy (members = newMembers)

    val versionedGossip = newGossip :+ vclockNode
    val seenVersionedGossip = versionedGossip seen selfAddress

    val newState = localState copy (latestGossip = seenVersionedGossip)

    if (!state.compareAndSet(localState, newState)) leaving(address) // recur if we failed update
    else {
      notifyMembershipChangeListeners(localState, newState)
    }
  }

  private def notifyMembershipChangeListeners(oldState: State, newState: State): Unit = {
    val oldMembersStatus = oldState.latestGossip.members.toSeq.map(m ⇒ (m.address, m.status))
    val newMembersStatus = newState.latestGossip.members.toSeq.map(m ⇒ (m.address, m.status))
    if (newMembersStatus != oldMembersStatus)
      newState.memberMembershipChangeListeners foreach { _ notify newState.latestGossip.members }
  }

  /**
   * State transition to EXITING.
   */
  private[cluster] final def exiting(address: Address): Unit = {
    log.info("Cluster Node [{}] - Marking node [{}] as EXITING", selfAddress, address)
    // FIXME implement when we implement hand-off
  }

  /**
   * State transition to REMOVED.
   */
  private[cluster] final def removing(address: Address): Unit = {
    log.info("Cluster Node [{}] - Node has been REMOVED by the leader - shutting down...", selfAddress)
    shutdown()
  }

  /**
   * The node to DOWN is removed from the 'members' set and put in the 'unreachable' set (if not already there)
   * and its status is set to DOWN. The node is also removed from the 'seen' table.
   *
   * The node will reside as DOWN in the 'unreachable' set until an explicit command JOIN command is sent directly
   * to this node and it will then go through the normal JOINING procedure.
   */
  @tailrec
  final private[cluster] def downing(address: Address): Unit = {
    val localState = state.get
    val localGossip = localState.latestGossip
    val localMembers = localGossip.members
    val localOverview = localGossip.overview
    val localSeen = localOverview.seen
    val localUnreachableMembers = localOverview.unreachable

    // 1. check if the node to DOWN is in the 'members' set
    val downedMember: Option[Member] = localMembers.collectFirst {
      case m if m.address == address ⇒ m.copy(status = Down)
    }
    val newMembers = downedMember match {
      case Some(m) ⇒
        log.info("Cluster Node [{}] - Marking node [{}] as DOWN", selfAddress, m.address)
        localMembers - m
      case None ⇒ localMembers
    }

    // 2. check if the node to DOWN is in the 'unreachable' set
    val newUnreachableMembers =
      localUnreachableMembers.map { member ⇒
        // no need to DOWN members already DOWN
        if (member.address == address && member.status != Down) {
          log.info("Cluster Node [{}] - Marking unreachable node [{}] as DOWN", selfAddress, member.address)
          member copy (status = Down)
        } else member
      }

    // 3. add the newly DOWNED members from the 'members' (in step 1.) to the 'newUnreachableMembers' set.
    val newUnreachablePlusNewlyDownedMembers = newUnreachableMembers ++ downedMember

    // 4. remove nodes marked as DOWN from the 'seen' table
    val newSeen = localSeen -- newUnreachablePlusNewlyDownedMembers.collect {
      case m if m.status == Down ⇒ m.address
    }

    // update gossip overview
    val newOverview = localOverview copy (seen = newSeen, unreachable = newUnreachablePlusNewlyDownedMembers)
    val newGossip = localGossip copy (overview = newOverview, members = newMembers) // update gossip
    val versionedGossip = newGossip :+ vclockNode
    val newState = localState copy (latestGossip = versionedGossip seen selfAddress)

    if (!state.compareAndSet(localState, newState)) downing(address) // recur if we fail the update
    else {
      notifyMembershipChangeListeners(localState, newState)
    }
  }

  /**
   * Receive new gossip.
   */
  @tailrec
  final private[cluster] def receiveGossip(from: Address, remoteGossip: Gossip): Unit = {
    val localState = state.get
    val localGossip = localState.latestGossip

    val winningGossip =
      if (remoteGossip.version <> localGossip.version) {
        // concurrent
        val mergedGossip = remoteGossip merge localGossip
        val versionedMergedGossip = mergedGossip :+ vclockNode

        // FIXME change to debug log level, when failure detector is stable
        log.info(
          """Can't establish a causal relationship between "remote" gossip [{}] and "local" gossip [{}] - merging them into [{}]""",
          remoteGossip, localGossip, versionedMergedGossip)

        versionedMergedGossip

      } else if (remoteGossip.version < localGossip.version) {
        // local gossip is newer
        localGossip

      } else {
        // remote gossip is newer
        remoteGossip
      }

    val newState = localState copy (latestGossip = winningGossip seen selfAddress)

    // if we won the race then update else try again
    if (!state.compareAndSet(localState, newState)) receiveGossip(from, remoteGossip) // recur if we fail the update
    else {
<<<<<<< HEAD
      log.info("Cluster Node [{}] - Receiving gossip from [{}]", selfAddress, sender.address)

      if (sender.address != selfAddress) failureDetector heartbeat sender.address
=======
      log.debug("Cluster Node [{}] - Receiving gossip from [{}]", selfAddress, from)
>>>>>>> 567c25df
      notifyMembershipChangeListeners(localState, newState)
    }
  }

  /**
   * INTERNAL API
   */
  private[cluster] def receiveHeartbeat(from: Address): Unit = failureDetector heartbeat from

  /**
   * Joins the pre-configured contact point.
   */
<<<<<<< HEAD
  private def switchMemberStatusTo(newStatus: MemberStatus, state: State): State = { // TODO: Removed this method? Currently not used.
    log.debug("Cluster Node [{}] - Switching membership status to [{}]", selfAddress, newStatus)

    val localSelf = self

    val localGossip = state.latestGossip
    val localMembers = localGossip.members

    // change my state into a "new" self
    val newSelf = localSelf copy (status = newStatus)

    // change my state in 'gossip.members'
    val newMembersSet = localMembers map { member ⇒
      if (member.address == selfAddress) newSelf
      else member
    }

    // NOTE: ugly crap to work around bug in scala colletions ('val ss: SortedSet[Member] = SortedSet.empty[Member] ++ aSet' does not compile)
    val newMembersSortedSet = SortedSet[Member](newMembersSet.toList: _*)
    val newGossip = localGossip copy (members = newMembersSortedSet)

    // version my changes
    val versionedGossip = newGossip + vclockNode
    val seenVersionedGossip = versionedGossip seen selfAddress

    state copy (latestGossip = seenVersionedGossip)
  }
=======
  private def autoJoin(): Unit = nodeToJoin foreach join
>>>>>>> 567c25df

  /**
   * INTERNAL API
   *
   * Gossips latest gossip to an address.
   */
  private[akka] def gossipTo(address: Address): Unit = {
    val connection = clusterGossipConnectionFor(address)
    log.debug("Cluster Node [{}] - Gossiping to [{}]", selfAddress, connection)
    connection ! GossipEnvelope(selfAddress, latestGossip)
  }

  /**
   * Gossips latest gossip to a random member in the set of members passed in as argument.
   *
   * @return the used [[akka.actor.Address] if any
   */
  private def gossipToRandomNodeOf(addresses: IndexedSeq[Address]): Option[Address] = {
    log.debug("Cluster Node [{}] - Selecting random node to gossip to [{}]", selfAddress, addresses.mkString(", "))
    val peers = addresses filterNot (_ == selfAddress) // filter out myself
    val peer = selectRandomNode(peers)
    peer foreach gossipTo
    peer
  }

  /**
   * INTERNAL API
   */
  private[akka] def gossipToUnreachableProbablity(membersSize: Int, unreachableSize: Int): Double =
    (membersSize + unreachableSize) match {
      case 0   ⇒ 0.0
      case sum ⇒ unreachableSize.toDouble / sum
    }

  /**
   * INTERNAL API
   */
  private[akka] def gossipToDeputyProbablity(membersSize: Int, unreachableSize: Int, nrOfDeputyNodes: Int): Double = {
    if (nrOfDeputyNodes > membersSize) 1.0
    else if (nrOfDeputyNodes == 0) 0.0
    else (membersSize + unreachableSize) match {
      case 0   ⇒ 0.0
      case sum ⇒ (nrOfDeputyNodes + unreachableSize).toDouble / sum
    }
  }

  /**
   * INTERNAL API
   *
   * Initates a new round of gossip.
   */
  private[akka] def gossip(): Unit = {
    val localState = state.get

    log.debug("Cluster Node [{}] - Initiating new round of gossip", selfAddress)

    if (!isSingletonCluster(localState) && isAvailable(localState)) {
      val localGossip = localState.latestGossip
      // important to not accidentally use `map` of the SortedSet, since the original order is not preserved
      val localMembers = localGossip.members.toIndexedSeq
      val localMembersSize = localMembers.size
      val localMemberAddresses = localMembers map { _.address }

      val localUnreachableMembers = localGossip.overview.unreachable.toIndexedSeq
      val localUnreachableSize = localUnreachableMembers.size

      // 1. gossip to alive members
      val gossipedToAlive = gossipToRandomNodeOf(localMemberAddresses)

      // 2. gossip to unreachable members
      if (localUnreachableSize > 0) {
        val probability = gossipToUnreachableProbablity(localMembersSize, localUnreachableSize)
        if (ThreadLocalRandom.current.nextDouble() < probability)
          gossipToRandomNodeOf(localUnreachableMembers.map(_.address))
      }

      // 3. gossip to a deputy nodes for facilitating partition healing
      val deputies = deputyNodes(localMemberAddresses)
      val alreadyGossipedToDeputy = gossipedToAlive.map(deputies.contains(_)).getOrElse(false)
      if ((!alreadyGossipedToDeputy || localMembersSize < NrOfDeputyNodes) && deputies.nonEmpty) {
        val probability = gossipToDeputyProbablity(localMembersSize, localUnreachableSize, NrOfDeputyNodes)
        if (ThreadLocalRandom.current.nextDouble() < probability)
          gossipToRandomNodeOf(deputies)
      }
    }
  }

  /**
   * INTERNAL API
   */
  private[akka] def heartbeat(): Unit = {
    val localState = state.get

    if (!isSingletonCluster(localState)) {
      val liveMembers = localState.latestGossip.members.toIndexedSeq

      for (member ← liveMembers; if member.address != selfAddress) {
        val connection = clusterGossipConnectionFor(member.address)
        log.debug("Cluster Node [{}] - Heartbeat to [{}]", selfAddress, connection)
        connection ! selfHeartbeat
      }
    }
  }

  /**
   * INTERNAL API
   *
   * Reaps the unreachable members (moves them to the 'unreachable' list in the cluster overview) according to the failure detector's verdict.
   */
  @tailrec
  final private[akka] def reapUnreachableMembers(): Unit = {
    val localState = state.get

    if (!isSingletonCluster(localState) && isAvailable(localState)) {
      // only scrutinize if we are a non-singleton cluster and available

      val localGossip = localState.latestGossip
      val localOverview = localGossip.overview
      val localMembers = localGossip.members
      val localUnreachableMembers = localGossip.overview.unreachable

      val newlyDetectedUnreachableMembers = localMembers filterNot { member ⇒ failureDetector.isAvailable(member.address) }

      if (newlyDetectedUnreachableMembers.nonEmpty) { // we have newly detected members marked as unavailable

        val newMembers = localMembers -- newlyDetectedUnreachableMembers
        val newUnreachableMembers = localUnreachableMembers ++ newlyDetectedUnreachableMembers

        val newOverview = localOverview copy (unreachable = newUnreachableMembers)
        val newGossip = localGossip copy (overview = newOverview, members = newMembers)

        // updating vclock and 'seen' table
        val versionedGossip = newGossip :+ vclockNode
        val seenVersionedGossip = versionedGossip seen selfAddress

        val newState = localState copy (latestGossip = seenVersionedGossip)

        // if we won the race then update else try again
        if (!state.compareAndSet(localState, newState)) reapUnreachableMembers() // recur
        else {
          log.info("Cluster Node [{}] - Marking node(s) as UNREACHABLE [{}]", selfAddress, newlyDetectedUnreachableMembers.mkString(", "))

          notifyMembershipChangeListeners(localState, newState)
        }
      }
    }
  }

  /**
   * INTERNAL API
   *
   * Runs periodic leader actions, such as auto-downing unreachable nodes, assigning partitions etc.
   */
  @tailrec
  final private[akka] def leaderActions(): Unit = {
    val localState = state.get
    val localGossip = localState.latestGossip
    val localMembers = localGossip.members

    val isLeader = localMembers.nonEmpty && (selfAddress == localMembers.head.address)

    // FIXME implement partion handoff and a check if it is completed - now just returns TRUE - e.g. has completed successfully
    def hasPartionHandoffCompletedSuccessfully(gossip: Gossip): Boolean = {
      true
    }

    if (isLeader && isAvailable(localState)) {
      // only run the leader actions if we are the LEADER and available

      val localOverview = localGossip.overview
      val localSeen = localOverview.seen
      val localUnreachableMembers = localOverview.unreachable

      // Leader actions are as follows:
      //   1. Move EXITING     => REMOVED     -- When all nodes have seen that the node is EXITING (convergence) - remove the nodes from the node ring
      //   2. Move JOINING     => UP          -- When a node joins the cluster
      //   3. Move LEAVING     => EXITING     -- When all partition handoff has completed
      //   4. Move UNREACHABLE => DOWN        -- When the node is in the UNREACHABLE set it can be auto-down by leader
      //   5. Updating the vclock version for the changes
      //   6. Updating the 'seen' table

      var hasChangedState = false
      val newGossip =

        if (convergence(localGossip).isDefined) {
          // we have convergence - so we can't have unreachable nodes

          val newMembers =

<<<<<<< HEAD
            // ----------------------
            // 1. Move EXITING => REMOVED - e.g. remove the nodes from the 'members' set/node ring
            // ----------------------
            localMembers filter { member ⇒
              if (member.status == MemberStatus.Exiting) {
                log.info("Cluster Node [{}] - Leader is moving node [{}] from EXITING to REMOVED - Removing node from node ring", selfAddress, member.address)
                hasChangedState = true
                clusterCommandConnectionFor(member.address) ! ClusterUserAction.Remove(member.address) // tell the removed node to shut himself down
                false
              } else true
=======
            localMembers map { member ⇒
              // ----------------------
              // 1. Move JOINING => UP (once all nodes have seen that this node is JOINING e.g. we have a convergence)
              // ----------------------
              if (member.status == Joining) {
                log.info("Cluster Node [{}] - Leader is moving node [{}] from JOINING to UP", selfAddress, member.address)
                hasChangedState = true
                member copy (status = Up)
              } else member
>>>>>>> 567c25df

            } map { member ⇒
              // ----------------------
              // 2. Move JOINING => UP (once all nodes have seen that this node is JOINING e.g. we have a convergence)
              // ----------------------
<<<<<<< HEAD
              if (member.status == MemberStatus.Joining) {
                log.info("Cluster Node [{}] - Leader is moving node [{}] from JOINING to UP", selfAddress, member.address)
                hasChangedState = true
                member copy (status = MemberStatus.Up)
=======
              if (member.status == Exiting) {
                log.info("Cluster Node [{}] - Leader is moving node [{}] from EXITING to REMOVED", selfAddress, member.address)
                hasChangedState = true
                member copy (status = Removed)
>>>>>>> 567c25df
              } else member

            } map { member ⇒
              // ----------------------
              // 3. Move LEAVING => EXITING (once we have a convergence on LEAVING *and* if we have a successful partition handoff)
              // ----------------------
              if (member.status == Leaving && hasPartionHandoffCompletedSuccessfully(localGossip)) {
                log.info("Cluster Node [{}] - Leader is moving node [{}] from LEAVING to EXITING", selfAddress, member.address)
                hasChangedState = true
<<<<<<< HEAD
                clusterCommandConnectionFor(member.address) ! ClusterLeaderAction.Exit(member.address) // FIXME should use ? to await completion of handoff?
                member copy (status = MemberStatus.Exiting)
=======
                member copy (status = Exiting)
>>>>>>> 567c25df
              } else member

            }

          localGossip copy (members = newMembers) // update gossip

        } else if (AutoDown) {
          // we don't have convergence - so we might have unreachable nodes
          // if 'auto-down' is turned on, then try to auto-down any unreachable nodes

          // ----------------------
          // 4. Move UNREACHABLE => DOWN (auto-downing by leader)
          // ----------------------
          val newUnreachableMembers =
            localUnreachableMembers.map { member ⇒
              // no need to DOWN members already DOWN
              if (member.status == Down) member
              else {
                log.info("Cluster Node [{}] - Leader is marking unreachable node [{}] as DOWN", selfAddress, member.address)
                hasChangedState = true
                member copy (status = Down)
              }
            }

          // removing nodes marked as DOWN from the 'seen' table
          val newSeen = localSeen -- newUnreachableMembers.collect {
            case m if m.status == Down ⇒ m.address
          }

          val newOverview = localOverview copy (seen = newSeen, unreachable = newUnreachableMembers) // update gossip overview
          localGossip copy (overview = newOverview) // update gossip

        } else localGossip

      if (hasChangedState) { // we have a change of state - version it and try to update

        // ----------------------
        // 5. Updating the vclock version for the changes
        // ----------------------
        val versionedGossip = newGossip :+ vclockNode

        // ----------------------
        // 6. Updating the 'seen' table
        // ----------------------
        val seenVersionedGossip = versionedGossip seen selfAddress

        val newState = localState copy (latestGossip = seenVersionedGossip)

        // if we won the race then update else try again
        if (!state.compareAndSet(localState, newState)) leaderActions() // recur
        else {
          notifyMembershipChangeListeners(localState, newState)
        }
      }
    }
  }

  /**
   * Checks if we have a cluster convergence. If there are any unreachable nodes then we can't have a convergence -
   * waiting for user to act (issuing DOWN) or leader to act (issuing DOWN through auto-down).
   *
   * @returns Some(convergedGossip) if convergence have been reached and None if not
   */
  private def convergence(gossip: Gossip): Option[Gossip] = {
    val overview = gossip.overview
    val unreachable = overview.unreachable
    val seen = overview.seen

    // First check that:
<<<<<<< HEAD
    //   1. we don't have any members that are unreachable (unreachable.isEmpty == true), or
    //   2. all unreachable members in the set have status DOWN or REMOVED
=======
    //   1. we don't have any members that are unreachable, or
    //   2. all unreachable members in the set have status DOWN
>>>>>>> 567c25df
    // Else we can't continue to check for convergence
    // When that is done we check that all the entries in the 'seen' table have the same vector clock version
    // and that all members exists in seen table
    val hasUnreachable = unreachable.nonEmpty && unreachable.exists { m ⇒
      m.status != Down && m.status != Removed
    }
    val allMembersInSeen = gossip.members.forall(m ⇒ seen.contains(m.address))

    if (hasUnreachable) {
      log.debug("Cluster Node [{}] - No cluster convergence, due to unreachable nodes [{}].", selfAddress, unreachable)
      None
    } else if (!allMembersInSeen) {
      log.debug("Cluster Node [{}] - No cluster convergence, due to members not in seen table [{}].", selfAddress,
        gossip.members.map(_.address) -- seen.keySet)
      None
    } else {

      val views = seen.values.toSet.size

      if (views == 1) {
        log.debug("Cluster Node [{}] - Cluster convergence reached: [{}]", selfAddress, gossip.members.mkString(", "))
        Some(gossip)
      } else {
        log.debug("Cluster Node [{}] - No cluster convergence, since not all nodes have seen the same state yet. [{} of {}]",
          selfAddress, views, seen.values.size)
        None
      }
    }
  }

  private def isAvailable(state: State): Boolean = !isUnavailable(state)

  private def isUnavailable(state: State): Boolean = {
    val localGossip = state.latestGossip
    val localOverview = localGossip.overview
    val localMembers = localGossip.members
    val localUnreachableMembers = localOverview.unreachable
    val isUnreachable = localUnreachableMembers exists { _.address == selfAddress }
    val hasUnavailableMemberStatus = localMembers exists { m ⇒ (m == self) && m.status.isUnavailable }
    isUnreachable || hasUnavailableMemberStatus
  }

  /**
   * Looks up and returns the local cluster command connection.
   */
  private def clusterCommandDaemon = system.actorFor(RootActorPath(selfAddress) / "system" / "cluster" / "commands")

  /**
   * Looks up and returns the remote cluster command connection for the specific address.
   */
  private def clusterCommandConnectionFor(address: Address): ActorRef = system.actorFor(RootActorPath(address) / "system" / "cluster" / "commands")

  /**
   * Looks up and returns the remote cluster gossip connection for the specific address.
   */
  private def clusterGossipConnectionFor(address: Address): ActorRef = system.actorFor(RootActorPath(address) / "system" / "cluster" / "gossip")

  /**
   * Gets the addresses of a all the 'deputy' nodes - excluding this node if part of the group.
   */
  private def deputyNodes(addresses: IndexedSeq[Address]): IndexedSeq[Address] =
    addresses drop 1 take NrOfDeputyNodes filterNot (_ == selfAddress)

  /**
   * INTERNAL API
   */
  private[akka] def selectRandomNode(addresses: IndexedSeq[Address]): Option[Address] =
    if (addresses.isEmpty) None
    else Some(addresses(ThreadLocalRandom.current nextInt addresses.size))

  private def isSingletonCluster(currentState: State): Boolean = currentState.latestGossip.members.size == 1

  /**
   * Creates the cluster JMX MBean and registers it in the MBean server.
   */
  private def createMBean() = {
    val mbean = new StandardMBean(classOf[ClusterNodeMBean]) with ClusterNodeMBean {

      // JMX attributes (bean-style)

      /*
       * Sends a string to the JMX client that will list all nodes in the node ring as follows:
       * {{{
       * Members:
       *         Member(address = akka://system0@localhost:5550, status = Up)
       *         Member(address = akka://system1@localhost:5551, status = Up)
       * Unreachable:
       *         Member(address = akka://system2@localhost:5553, status = Down)
       * }}}
       */
      def getClusterStatus: String = {
        val gossip = clusterNode.latestGossip
        val unreachable = gossip.overview.unreachable
        val metaData = gossip.meta
        "\nMembers:\n\t" + gossip.members.mkString("\n\t") +
          { if (unreachable.nonEmpty) "\nUnreachable:\n\t" + unreachable.mkString("\n\t") else "" } +
          { if (metaData.nonEmpty) "\nMeta Data:\t" + metaData.toString else "" }
      }

      def getMemberStatus: String = clusterNode.status.toString

      def getLeader: String = clusterNode.leader.toString

      def isSingleton: Boolean = clusterNode.isSingletonCluster

      def isConvergence: Boolean = clusterNode.convergence.isDefined

      def isAvailable: Boolean = clusterNode.isAvailable

      // JMX commands

      def join(address: String) = clusterNode.join(AddressFromURIString(address))

      def leave(address: String) = clusterNode.leave(AddressFromURIString(address))

      def down(address: String) = clusterNode.down(AddressFromURIString(address))

      def remove(address: String) = clusterNode.remove(AddressFromURIString(address))
    }
    log.info("Cluster Node [{}] - registering cluster JMX MBean [{}]", selfAddress, clusterMBeanName)
    try {
      mBeanServer.registerMBean(mbean, clusterMBeanName)
    } catch {
      case e: InstanceAlreadyExistsException ⇒ // ignore - we are running multiple cluster nodes in the same JVM (probably for testing)
    }
  }
}<|MERGE_RESOLUTION|>--- conflicted
+++ resolved
@@ -294,13 +294,8 @@
     // 5. fresh seen table
     val mergedSeen = Map.empty[Address, VectorClock]
 
-<<<<<<< HEAD
-    Gossip(mergedOverview, mergedMembers, mergedMeta, mergedVClock)
-        }
-=======
     Gossip(GossipOverview(mergedSeen, mergedUnreachable), mergedMembers, mergedMeta, mergedVClock)
   }
->>>>>>> 567c25df
 
   override def toString =
     "Gossip(" +
@@ -620,13 +615,6 @@
    */
   private[akka] def shutdown(): Unit = {
     if (isRunning.compareAndSet(true, false)) {
-<<<<<<< HEAD
-      log.info("Cluster Node [{}] - Shutting down cluster node...", selfAddress)
-      gossipCanceller.cancel()
-      failureDetectorReaperCanceller.cancel()
-      leaderActionsCanceller.cancel()
-      system.stop(clusterDaemons)
-=======
       log.info("Cluster Node [{}] - Shutting down cluster Node and cluster daemons...", selfAddress)
 
       // cancel the periodic tasks, note that otherwise they will be run when scheduler is shutdown
@@ -641,7 +629,6 @@
       if (!clusterDaemons.isTerminated)
         system.stop(clusterDaemons)
 
->>>>>>> 567c25df
       try {
         mBeanServer.unregisterMBean(clusterMBeanName)
       } catch {
@@ -890,13 +877,7 @@
     // if we won the race then update else try again
     if (!state.compareAndSet(localState, newState)) receiveGossip(from, remoteGossip) // recur if we fail the update
     else {
-<<<<<<< HEAD
-      log.info("Cluster Node [{}] - Receiving gossip from [{}]", selfAddress, sender.address)
-
-      if (sender.address != selfAddress) failureDetector heartbeat sender.address
-=======
       log.debug("Cluster Node [{}] - Receiving gossip from [{}]", selfAddress, from)
->>>>>>> 567c25df
       notifyMembershipChangeListeners(localState, newState)
     }
   }
@@ -909,37 +890,7 @@
   /**
    * Joins the pre-configured contact point.
    */
-<<<<<<< HEAD
-  private def switchMemberStatusTo(newStatus: MemberStatus, state: State): State = { // TODO: Removed this method? Currently not used.
-    log.debug("Cluster Node [{}] - Switching membership status to [{}]", selfAddress, newStatus)
-
-    val localSelf = self
-
-    val localGossip = state.latestGossip
-    val localMembers = localGossip.members
-
-    // change my state into a "new" self
-    val newSelf = localSelf copy (status = newStatus)
-
-    // change my state in 'gossip.members'
-    val newMembersSet = localMembers map { member ⇒
-      if (member.address == selfAddress) newSelf
-      else member
-    }
-
-    // NOTE: ugly crap to work around bug in scala colletions ('val ss: SortedSet[Member] = SortedSet.empty[Member] ++ aSet' does not compile)
-    val newMembersSortedSet = SortedSet[Member](newMembersSet.toList: _*)
-    val newGossip = localGossip copy (members = newMembersSortedSet)
-
-    // version my changes
-    val versionedGossip = newGossip + vclockNode
-    val seenVersionedGossip = versionedGossip seen selfAddress
-
-    state copy (latestGossip = seenVersionedGossip)
-  }
-=======
   private def autoJoin(): Unit = nodeToJoin foreach join
->>>>>>> 567c25df
 
   /**
    * INTERNAL API
@@ -1129,18 +1080,17 @@
 
           val newMembers =
 
-<<<<<<< HEAD
             // ----------------------
             // 1. Move EXITING => REMOVED - e.g. remove the nodes from the 'members' set/node ring
             // ----------------------
-            localMembers filter { member ⇒
-              if (member.status == MemberStatus.Exiting) {
-                log.info("Cluster Node [{}] - Leader is moving node [{}] from EXITING to REMOVED - Removing node from node ring", selfAddress, member.address)
-                hasChangedState = true
-                clusterCommandConnectionFor(member.address) ! ClusterUserAction.Remove(member.address) // tell the removed node to shut himself down
-                false
-              } else true
-=======
+            // localMembers filter { member ⇒
+            //   if (member.status == MemberStatus.Exiting) {
+            //     log.info("Cluster Node [{}] - Leader is moving node [{}] from EXITING to REMOVED - Removing node from node ring", selfAddress, member.address)
+            //     hasChangedState = true
+            //     clusterCommandConnectionFor(member.address) ! ClusterUserAction.Remove(member.address) // tell the removed node to shut himself down
+            //     false
+            //   } else true
+
             localMembers map { member ⇒
               // ----------------------
               // 1. Move JOINING => UP (once all nodes have seen that this node is JOINING e.g. we have a convergence)
@@ -1150,23 +1100,15 @@
                 hasChangedState = true
                 member copy (status = Up)
               } else member
->>>>>>> 567c25df
 
             } map { member ⇒
               // ----------------------
-              // 2. Move JOINING => UP (once all nodes have seen that this node is JOINING e.g. we have a convergence)
+              // 2. Move EXITING => REMOVED (once all nodes have seen that this node is EXITING e.g. we have a convergence)
               // ----------------------
-<<<<<<< HEAD
-              if (member.status == MemberStatus.Joining) {
-                log.info("Cluster Node [{}] - Leader is moving node [{}] from JOINING to UP", selfAddress, member.address)
-                hasChangedState = true
-                member copy (status = MemberStatus.Up)
-=======
               if (member.status == Exiting) {
                 log.info("Cluster Node [{}] - Leader is moving node [{}] from EXITING to REMOVED", selfAddress, member.address)
                 hasChangedState = true
                 member copy (status = Removed)
->>>>>>> 567c25df
               } else member
 
             } map { member ⇒
@@ -1176,12 +1118,10 @@
               if (member.status == Leaving && hasPartionHandoffCompletedSuccessfully(localGossip)) {
                 log.info("Cluster Node [{}] - Leader is moving node [{}] from LEAVING to EXITING", selfAddress, member.address)
                 hasChangedState = true
-<<<<<<< HEAD
-                clusterCommandConnectionFor(member.address) ! ClusterLeaderAction.Exit(member.address) // FIXME should use ? to await completion of handoff?
-                member copy (status = MemberStatus.Exiting)
-=======
+
+//                clusterCommandConnectionFor(member.address) ! ClusterLeaderAction.Exit(member.address) // FIXME should use ? to await completion of handoff?
                 member copy (status = Exiting)
->>>>>>> 567c25df
+
               } else member
 
             }
@@ -1251,13 +1191,8 @@
     val seen = overview.seen
 
     // First check that:
-<<<<<<< HEAD
-    //   1. we don't have any members that are unreachable (unreachable.isEmpty == true), or
-    //   2. all unreachable members in the set have status DOWN or REMOVED
-=======
     //   1. we don't have any members that are unreachable, or
     //   2. all unreachable members in the set have status DOWN
->>>>>>> 567c25df
     // Else we can't continue to check for convergence
     // When that is done we check that all the entries in the 'seen' table have the same vector clock version
     // and that all members exists in seen table
