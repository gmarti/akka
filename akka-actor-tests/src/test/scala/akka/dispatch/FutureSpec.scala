--- conflicted
+++ resolved
@@ -476,14 +476,12 @@
       b << (c() - 2)
       a() + n * b()
     }
-<<<<<<< HEAD
 
     c completeWith Future(5)
 
     assert(a.get === 5)
     assert(b.get === 3)
     assert(result2.get === 50)
-=======
     Thread.sleep(100)
 
     // make sure all futures are completed in dispatcher
@@ -502,7 +500,6 @@
 
     assert(f.value.isEmpty) //Shouldn't be completed
     assert(!latch.isOpen) //Shouldn't run the listener
->>>>>>> 08049c5c
   }
 
   @Test def futureDataFlowShouldEmulateBlocking1 {
