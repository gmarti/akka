--- conflicted
+++ resolved
@@ -1,10 +1,7 @@
 *#
-<<<<<<< HEAD
 *.log
 *.orig
-=======
 *.jfr
->>>>>>> b9592cbc
 *.iml
 *.ipr
 *.iws
