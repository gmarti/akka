--- conflicted
+++ resolved
@@ -30,14 +30,10 @@
       akka.remote.transport-failure-detector.heartbeat-interval = 1 s
       akka.remote.transport-failure-detector.acceptable-heartbeat-pause = 3 s
       akka.remote.watch-failure-detector.acceptable-heartbeat-pause = 60 s
-<<<<<<< HEAD
-=======
-      akka.remote.gate-invalid-addresses-for = 0.5 s
       
       akka.diagnostics.checker.disabled-checks += transport-failure-detector
       akka.diagnostics.checker.disabled-checks += remote-watch-failure-detector
       akka.diagnostics.checker.disabled-checks += retry-gate-closed-for
->>>>>>> f879b796
                               """)))
 
   testTransport(on = true)
